--- conflicted
+++ resolved
@@ -45,15 +45,9 @@
     :type out_csv: str
     :return: None
     """
-<<<<<<< HEAD
     intensity_statistics = sitk.LabelIntensityStatisticsImageFilter()
     min_intensity = sitk.GetArrayViewFromImage(image).min()
     max_intensity = sitk.GetArrayViewFromImage(image).max()
-=======
-    intensity_statistics = SimpleITK.LabelIntensityStatisticsImageFilter()
-    min_intensity = SimpleITK.GetArrayViewFromImage(image).min()
-    max_intensity = SimpleITK.GetArrayViewFromImage(image).max()
->>>>>>> 8e3aa26b
     bins = int(max_intensity - min_intensity)
     intensity_statistics.SetNumberOfBins(bins)
     intensity_statistics.Execute(mask_image, image)
